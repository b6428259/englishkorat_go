package main

import (
	"englishkorat_go/config"
	"englishkorat_go/database"
	"englishkorat_go/middleware"
	"englishkorat_go/routes"
	"englishkorat_go/services"
<<<<<<< HEAD
	"englishkorat_go/handlers"
=======
	"englishkorat_go/services/notifications"
	"englishkorat_go/services/websocket"
>>>>>>> ca992dd1
	"log"
	"os"

	"github.com/gofiber/fiber/v2"
	"github.com/gofiber/fiber/v2/middleware/cors"
	"github.com/gofiber/fiber/v2/middleware/helmet"
	"github.com/gofiber/fiber/v2/middleware/recover"
	"github.com/sirupsen/logrus"
)

func init() {
	// Initialize logging
	setupLogging()

	// Load configuration
	config.LoadConfig()

	// Connect to database
	database.Connect()

	// Start log maintenance scheduler
	logArchiveService := services.NewLogArchiveService()
	logArchiveService.StartLogMaintenanceScheduler()

<<<<<<< HEAD
	// Start schedule management services
	scheduleManager := services.NewScheduleManager()
	scheduleManager.Start()

	// ✅ Start Notification Scheduler
	notificationScheduler := services.NewNotificationScheduler()
	go notificationScheduler.StartScheduler()

	log.Printf("🔍 LINE_CHANNEL_SECRET length: %d", len(os.Getenv("LINE_CHANNEL_SECRET")))
	log.Printf("🔍 LINE_CHANNEL_ACCESS_TOKEN length: %d", len(os.Getenv("LINE_CHANNEL_ACCESS_TOKEN")))
=======
	// Note: ScheduleManager and Notification worker will be wired and started in main()
>>>>>>> ca992dd1
}

func main() {
	// Create WebSocket hub first
	wsHub := websocket.NewHub()
	go wsHub.Run()

	// Create Fiber app
	app := fiber.New(fiber.Config{
		ErrorHandler: customErrorHandler,
		BodyLimit:    int(config.AppConfig.MaxFileSize),
	})

	// Global middleware
	app.Use(recover.New())
	app.Use(helmet.New())
	app.Use(cors.New(cors.Config{
		AllowOrigins:     "*",
		AllowMethods:     "GET,POST,HEAD,PUT,DELETE,PATCH,OPTIONS",
		AllowHeaders:     "Origin,Content-Type,Accept,Authorization",
		AllowCredentials: true,
	}))

	// Custom middleware
	app.Use(middleware.LoggerMiddleware())
	app.Use(middleware.LogActivityMiddleware())

	// Health check endpoint
	app.Get("/health", func(c *fiber.Ctx) error {
		return c.JSON(fiber.Map{
			"status":  "ok",
			"service": "English Korat API",
			"version": "1.0.0",
		})
	})

	// Note: WebSocket upgrade and authentication are handled in routes.SetupRoutes

	// Wire notifications to the WebSocket hub globally so any new Service uses it (incl. schedulers)
	notifications.SetDefaultWSHub(wsHub)
	notifService := notifications.NewService()
	notifService.SetWebSocketHub(wsHub)
	if config.AppConfig.UseRedisNotifications {
		stopNotif := make(chan struct{})
		notifService.StartWorker(stopNotif)
	}

	// Start schedule management services after WebSocket hub is ready
	scheduleManager := services.NewScheduleManager()
	scheduleManager.SetWebSocketHub(wsHub)
	scheduleManager.Start()

	// API routes
	routes.SetupRoutes(app, wsHub)
	routes.SetupStaticRoutes(app)

	// ✅ LINE Webhook Route
	lineChannelSecret := os.Getenv("LINE_CHANNEL_SECRET")
	lineChannelToken := os.Getenv("LINE_CHANNEL_ACCESS_TOKEN")
	if lineChannelSecret != "" && lineChannelToken != "" {
		lineHandler := handlers.NewLineWebhookHandler(database.DB)

		// POST route สำหรับ LINE webhook จริง
		app.Post("/line/webhook", func(c *fiber.Ctx) error {
			return lineHandler.Handle(c)
		})

		// GET route สำหรับทดสอบผ่าน browser
		app.Get("/line/webhook", func(c *fiber.Ctx) error {
			return c.JSON(fiber.Map{
				"status":  "ok",
				"message": "LINE webhook endpoint ready (use POST for real events)",
			})
		})

		log.Println("✅ LINE Webhook enabled at /line/webhook")
	} else {
		log.Println("⚠️ LINE Webhook disabled: Missing LINE_CHANNEL_SECRET or LINE_CHANNEL_ACCESS_TOKEN")
	}

	for _, r := range app.Stack() {
    for _, route := range r {
        log.Printf("📌 Registered route: %s %s", route.Method, route.Path)
    }
	}

	// 404 handler
	app.Use(func(c *fiber.Ctx) error {
		return c.Status(fiber.StatusNotFound).JSON(fiber.Map{
			"error":  "Route not found",
			"path":   c.Path(),
			"method": c.Method(),
		})
	})

	// Start server (listen on all interfaces for Docker/production)
	port := "localhost:" + config.AppConfig.Port
	log.Printf("🚀 Server starting on port %s", config.AppConfig.Port)
	log.Printf("📚 English Korat API v1.0.0")
	log.Printf("🌍 Environment: %s", config.AppConfig.AppEnv)

	if err := app.Listen(port); err != nil {
		log.Fatal("Failed to start server:", err)
	}
}

// setupLogging configures the logging system
func setupLogging() {
	// Create logs directory if it doesn't exist
	if err := os.MkdirAll("logs", 0755); err != nil {
		log.Printf("Warning: Could not create logs directory: %v", err)
	}

	// Configure logrus
	logrus.SetFormatter(&logrus.JSONFormatter{})

	// Set log level
	level, err := logrus.ParseLevel("info") // Default to info
	if err == nil {
		logrus.SetLevel(level)
	}

	// Log to both file and stdout in development
	if os.Getenv("APP_ENV") == "development" {
		logrus.SetOutput(os.Stdout)
	} else {
		// In production, log to file
		file, err := os.OpenFile("logs/app.log", os.O_CREATE|os.O_WRONLY|os.O_APPEND, 0666)
		if err == nil {
			logrus.SetOutput(file)
		}
	}
}

// customErrorHandler handles application errors
func customErrorHandler(c *fiber.Ctx, err error) error {
	code := fiber.StatusInternalServerError
	message := "Internal Server Error"

	// Check if it's a Fiber error
	if e, ok := err.(*fiber.Error); ok {
		code = e.Code
		message = e.Message
	}

	// Log the error
	logrus.WithFields(logrus.Fields{
		"error":  err.Error(),
		"path":   c.Path(),
		"method": c.Method(),
		"ip":     c.IP(),
		"status": code,
	}).Error("Request error")

	// Send error response
	return c.Status(code).JSON(fiber.Map{
		"error":  message,
		"code":   code,
		"path":   c.Path(),
		"method": c.Method(),
	})
}<|MERGE_RESOLUTION|>--- conflicted
+++ resolved
@@ -6,12 +6,9 @@
 	"englishkorat_go/middleware"
 	"englishkorat_go/routes"
 	"englishkorat_go/services"
-<<<<<<< HEAD
-	"englishkorat_go/handlers"
-=======
 	"englishkorat_go/services/notifications"
 	"englishkorat_go/services/websocket"
->>>>>>> ca992dd1
+	"englishkorat_go/handlers"
 	"log"
 	"os"
 
@@ -36,10 +33,7 @@
 	logArchiveService := services.NewLogArchiveService()
 	logArchiveService.StartLogMaintenanceScheduler()
 
-<<<<<<< HEAD
-	// Start schedule management services
-	scheduleManager := services.NewScheduleManager()
-	scheduleManager.Start()
+	// Note: ScheduleManager and Notification worker will be wired and started in main()
 
 	// ✅ Start Notification Scheduler
 	notificationScheduler := services.NewNotificationScheduler()
@@ -47,9 +41,6 @@
 
 	log.Printf("🔍 LINE_CHANNEL_SECRET length: %d", len(os.Getenv("LINE_CHANNEL_SECRET")))
 	log.Printf("🔍 LINE_CHANNEL_ACCESS_TOKEN length: %d", len(os.Getenv("LINE_CHANNEL_ACCESS_TOKEN")))
-=======
-	// Note: ScheduleManager and Notification worker will be wired and started in main()
->>>>>>> ca992dd1
 }
 
 func main() {
