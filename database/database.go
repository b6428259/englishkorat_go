package database

import (
	"context"
	"englishkorat_go/config"
	"englishkorat_go/models"
	"fmt"
	"log"
	"os"
	"time"

	"github.com/go-redis/redis/v8"
	"gorm.io/driver/mysql"
	"gorm.io/gorm"
	"gorm.io/gorm/logger"
)

var DB *gorm.DB
var RedisClient *redis.Client

// Connect initializes the database and Redis connections
func Connect() {
	connectDatabase()
	connectRedis()
}

// connectDatabase initializes the database connection
func connectDatabase() {
	var err error
	dsn := config.AppConfig.GetDSN()

	// Configure GORM logger based on environment
	var gormLogger logger.Interface
	if config.AppConfig.AppEnv == "development" {
		gormLogger = logger.Default.LogMode(logger.Info)
	} else {
		gormLogger = logger.Default.LogMode(logger.Silent)
	}

	// Retry logic for transient tunnel issues
	var lastErr error
	for attempt := 1; attempt <= 8; attempt++ { // 8 attempts ~ exponential backoff up to ~30s total
		DB, err = gorm.Open(mysql.Open(dsn), &gorm.Config{
			Logger:                                   gormLogger,
			DisableForeignKeyConstraintWhenMigrating: false,
		})
		if err == nil {
			break
		}
		lastErr = err
		log.Printf("Database connect attempt %d failed: %v", attempt, err)
		time.Sleep(time.Duration(attempt*attempt) * 300 * time.Millisecond)
	}
	if lastErr != nil && DB == nil {
		log.Fatal("Failed to connect to database after retries:", lastErr)
	}

	log.Println("Database connected successfully")

	// Configure connection pool
	sqlDB, err := DB.DB()
	if err != nil {
		log.Fatal("Failed to get database instance:", err)
	}

	sqlDB.SetMaxIdleConns(10)
	sqlDB.SetMaxOpenConns(50)
	sqlDB.SetConnMaxLifetime(55 * time.Minute)

	// Auto migrate (can be skipped with SKIP_MIGRATE=true)
	if skip := os.Getenv("SKIP_MIGRATE"); skip == "false" {
		log.Println("SKIP_MIGRATE=true; skipping automatic migrations")
	} else {
		AutoMigrate()
	}
}

// AutoMigrate performs automatic database migration
func AutoMigrate() {
	if DB == nil {
		log.Println("AutoMigrate skipped: DB is nil")
		return
	}

	// Recover from potential panics in underlying drivers to provide clearer logs
	defer func() {
		if r := recover(); r != nil {
			log.Printf("Recovered from panic during AutoMigrate: %v", r)
		}
	}()

	modelsList := []interface{}{
		&models.Branch{},
		&models.User{},
		&models.Student{},
		&models.Teacher{},
		&models.Room{},
		&models.Course{},
		&models.CourseCategory{},
		&models.ActivityLog{},
		&models.Notification{},
		&models.LogArchive{},
		&models.Student_Group{}, // Legacy model for backward compatibility
		&models.Group{},         // New Group model
		&models.GroupMember{},   // New GroupMember model
		&models.User_inCourse{},
		&models.Schedules{},
		&models.Schedule_Sessions{},
		&models.Schedules_or_Sessions_Comment{},
		&models.ScheduleParticipant{},
		&models.SessionConfirmation{},
		&models.NotificationPreference{},
<<<<<<< HEAD
	}

	err := DB.AutoMigrate(modelsList...)
=======
		&models.LineGroup{},
	)
>>>>>>> 977f8033

	if err != nil {
		log.Fatal("Auto migration failed:", err)
	}

	log.Println("Database migration completed successfully")

	// Optional: prune extra columns not defined in models (dangerous - gated by env)
	if os.Getenv("PRUNE_COLUMNS") == "true" {
		log.Println("PRUNE_COLUMNS=true; starting schema prune for extra columns")
		for _, m := range modelsList {
			if err := pruneExtraColumns(DB, m); err != nil {
				log.Printf("Schema prune warning for %T: %v", m, err)
			}
		}
		log.Println("Schema prune completed")
	}
}

// pruneExtraColumns drops columns that exist in the DB table but not in the model definition.
// It uses gorm schema parser to get model fields, then compares with DB column list.
// WARNING: This is destructive. Gate with PRUNE_COLUMNS=true in env and use with backups.
func pruneExtraColumns(db *gorm.DB, model interface{}) error {
	// Resolve model's table name and field names
	stmt := &gorm.Statement{DB: db}
	if err := stmt.Parse(model); err != nil {
		return fmt.Errorf("parse model: %w", err)
	}
	tableName := stmt.Schema.Table

	// Columns in model
	modelCols := map[string]struct{}{}
	for _, f := range stmt.Schema.DBNames {
		modelCols[f] = struct{}{}
	}

	// Columns in database
	cols, err := db.Migrator().ColumnTypes(model)
	if err != nil {
		return fmt.Errorf("list columns: %w", err)
	}

	// Find extras
	for _, c := range cols {
		name := c.Name()
		if _, ok := modelCols[name]; !ok {
			// Skip GORM's soft delete column if model embeds gorm.DeletedAt (DB name may vary)
			// We already included DeletedAt via BaseModel. If not present in DBNames, this means model truly lacks it.
			log.Printf("Pruning extra column %s.%s", tableName, name)
			if err := db.Migrator().DropColumn(model, name); err != nil {
				log.Printf("Failed to drop column %s.%s: %v", tableName, name, err)
			}
		}
	}
	return nil
}

// connectRedis initializes Redis connection
func connectRedis() {
	addr := fmt.Sprintf("%s:%s", config.AppConfig.RedisHost, config.AppConfig.RedisPort)
	// Log which Redis instance we're attempting to use (do NOT log passwords)
	log.Printf("Attempting to connect to Redis at %s", addr)

	// Retry logic: try multiple times in case tunnel/container is not ready yet
	var lastErr error
	maxAttempts := 8
	for attempt := 1; attempt <= maxAttempts; attempt++ {
		rc := redis.NewClient(&redis.Options{
			Addr:     addr,
			Password: config.AppConfig.RedisPassword,
			DB:       0,
		})

		ctx := context.Background()
		_, err := rc.Ping(ctx).Result()
		if err == nil {
			RedisClient = rc
			log.Printf("Redis connected successfully (%s) on attempt %d", addr, attempt)
			return
		}

		// close client and record error then backoff
		_ = rc.Close()
		lastErr = err
		log.Printf("Redis connect attempt %d failed: %v", attempt, err)
		time.Sleep(time.Duration(attempt*attempt) * 300 * time.Millisecond)
	}

	log.Printf("Redis connection failed to %s after %d attempts: %v", addr, maxAttempts, lastErr)
	log.Println("Continuing without Redis - logs will be saved directly to database")
	RedisClient = nil
}

// GetRedisClient returns the Redis client instance
func GetRedisClient() *redis.Client {
	return RedisClient
}

// DropAndRecreateTable drops and recreates a table (for development)
func DropAndRecreateTable(model interface{}) error {
	if config.AppConfig.AppEnv != "development" {
		return fmt.Errorf("this operation is only allowed in development environment")
	}

	err := DB.Migrator().DropTable(model)
	if err != nil {
		return fmt.Errorf("failed to drop table: %v", err)
	}

	err = DB.AutoMigrate(model)
	if err != nil {
		return fmt.Errorf("failed to recreate table: %v", err)
	}

	return nil
}

// GetDB returns the database instance
func GetDB() *gorm.DB {
	return DB
}

// Close closes the database connection
func Close() {
	sqlDB, err := DB.DB()
	if err != nil {
		log.Println("Error getting database instance:", err)
		return
	}

	err = sqlDB.Close()
	if err != nil {
		log.Println("Error closing database connection:", err)
		return
	}

	log.Println("Database connection closed")
}<|MERGE_RESOLUTION|>--- conflicted
+++ resolved
@@ -110,14 +110,10 @@
 		&models.ScheduleParticipant{},
 		&models.SessionConfirmation{},
 		&models.NotificationPreference{},
-<<<<<<< HEAD
+		&models.LineGroup{},
 	}
 
 	err := DB.AutoMigrate(modelsList...)
-=======
-		&models.LineGroup{},
-	)
->>>>>>> 977f8033
 
 	if err != nil {
 		log.Fatal("Auto migration failed:", err)
